package object

import (
	"fmt"
	"slices"
	"sync"

	enc "github.com/named-data/ndnd/std/encoding"
	"github.com/named-data/ndnd/std/log"
	"github.com/named-data/ndnd/std/ndn"
)

// round-robin based segment fetcher
// no lock is needed because there is a single goroutine that does both
// check() and handleData() in the client class
type rrSegFetcher struct {
	// mutex for the fetcher
	mutex sync.RWMutex
	// ref to parent
	client *Client
	// list of active streams
	streams []*ConsumeState
	// round robin index
	rrIndex int
	// number of outstanding interests
	outstanding int
	// window size
	window int
}

func newRrSegFetcher(client *Client) rrSegFetcher {
	return rrSegFetcher{
		mutex:       sync.RWMutex{},
		client:      client,
		streams:     make([]*ConsumeState, 0),
		window:      10,
		outstanding: 0,
	}
}

// log identifier
func (s *rrSegFetcher) String() string {
	return "client-seg"
}

// if there are too many outstanding segments
func (s *rrSegFetcher) IsCongested() bool {
	s.mutex.RLock()
	defer s.mutex.RUnlock()
	return s.outstanding >= s.window
}

// add a stream to the fetch queue
func (s *rrSegFetcher) add(state *ConsumeState) {
	log.Debug(s, "Adding stream to fetch queue", "name", state.fetchName)
	s.mutex.Lock()
	s.streams = append(s.streams, state)
	s.mutex.Unlock()
	s.check()
}

// remove a stream from the fetch queue
// requires the mutex to be locked
func (s *rrSegFetcher) remove(state *ConsumeState) {
	s.streams = slices.DeleteFunc(s.streams,
		func(s *ConsumeState) bool { return s == state })
}

// find another state to work on
func (s *rrSegFetcher) findWork() *ConsumeState {
	s.mutex.Lock()
	defer s.mutex.Unlock()

	if s.outstanding >= s.window {
		return nil
	}

	// round-robin selection of the next stream to fetch
	next := func() *ConsumeState {
		if len(s.streams) == 0 {
			return nil
		}
		s.rrIndex = (s.rrIndex + 1) % len(s.streams)
		return s.streams[s.rrIndex]
	}

	// check all states for a workable one
	var state *ConsumeState = nil
	for i := 0; i < len(s.streams); i++ {
		check := next()
		if check == nil {
			return nil // nothing to do here
		}

		if check.IsComplete() {
			// lazy remove completed streams
			s.remove(check)

			// check if this was the last one
			if len(s.streams) == 0 {
				s.rrIndex = 0
				return nil
			}

			// check this index again
			s.rrIndex--
			if s.rrIndex < 0 {
				s.rrIndex = len(s.streams) - 1
			}
			i-- // length reduced
			continue
		}

		// if we don't know the segment count, wait for the first segment
		if check.segCnt == -1 && check.wnd[2] > 0 {
			// log.Infof("seg-fetcher: state wnd full for %s", check.fetchName)
			continue
		}

		// all interests are out
		if check.segCnt > 0 && check.wnd[2] >= check.segCnt {
			// log.Infof("seg-fetcher: all interests are out for %s", check.fetchName)
			continue
		}

		state = check
		break // found a state to work on
	}

	return state
}

func (s *rrSegFetcher) check() {
	for {
		state := s.findWork()
		if state == nil {
			return
		}

		// update window parameters
		seg := uint64(state.wnd[2])
		s.outstanding++
		state.wnd[2]++

		// queue outgoing interest for the next segment
		s.client.ExpressR(ndn.ExpressRArgs{
			Name: state.fetchName.Append(enc.NewSegmentComponent(seg)),
			Config: &ndn.InterestConfig{
				MustBeFresh: false,
			},
			Retries: 3,
			Callback: func(args ndn.ExpressCallbackArgs) {
				s.handleData(args, state)
			},
		})
	}
}

// handleData is called when a data packet is received.
// It is necessary that this function be called only from one goroutine - the engine.
// The notable exception here is when there is a timeout, which has a separate goroutine.
func (s *rrSegFetcher) handleData(args ndn.ExpressCallbackArgs, state *ConsumeState) {
	s.mutex.Lock()
	s.outstanding--
	s.mutex.Unlock()

	if state.IsComplete() {
		return
	}

	if args.Result == ndn.InterestResultError {
		state.finalizeError(fmt.Errorf("%w: fetch seg failed: %w", ndn.ErrNetwork, args.Error))
		return
	}

	if args.Result != ndn.InterestResultData {
		state.finalizeError(fmt.Errorf("%w: fetch seg failed with result: %s", ndn.ErrNetwork, args.Result))
		return
	}

	s.client.Validate(args.Data, args.SigCovered, func(valid bool, err error) {
		if !valid {
			state.finalizeError(fmt.Errorf("%w: validate seg failed: %w", ndn.ErrSecurity, err))
		} else {
			s.handleValidatedData(args, state)
		}
		s.check()
	})
}

func (s *rrSegFetcher) handleValidatedData(args ndn.ExpressCallbackArgs, state *ConsumeState) {
	// get the final block id if we don't know the segment count
	if state.segCnt == -1 { // TODO: can change?
<<<<<<< HEAD
		fbId := args.Data.FinalBlockID()
		if fbId == nil {
			state.finalizeError(fmt.Errorf("%w: no FinalBlockId in object", ndn.ErrProtocol))
=======
		fbId, ok := args.Data.FinalBlockID().Get()
		if !ok {
			state.finalizeError(fmt.Errorf("consume: no FinalBlockId in object"))
>>>>>>> 8ac10299
			return
		}

		if !fbId.IsSegment() {
			state.finalizeError(fmt.Errorf("%w: invalid FinalBlockId type=%d", ndn.ErrProtocol, fbId.Typ))
			return
		}

		state.segCnt = int(fbId.NumberVal()) + 1
		if state.segCnt > maxObjectSeg || state.segCnt <= 0 {
			state.finalizeError(fmt.Errorf("%w: invalid FinalBlockId=%d", ndn.ErrProtocol, state.segCnt))
			return
		}

		// resize output buffer
		state.content = make(enc.Wire, state.segCnt)
	}

	// process the incoming data
	name := args.Data.Name()

	// get segment number from name
	segComp := name.At(-1)
	if !segComp.IsSegment() {
		state.finalizeError(fmt.Errorf("%w: invalid segment number type=%d", ndn.ErrProtocol, segComp.Typ))
		return
	}

	// parse segment number
	segNum := int(segComp.NumberVal())
	if segNum >= state.segCnt || segNum < 0 {
		state.finalizeError(fmt.Errorf("%w: invalid segment number=%d", ndn.ErrProtocol, segNum))
		return
	}

	// copy the data into the buffer
	state.content[segNum] = args.Data.Content().Join()
	if state.content[segNum] == nil { // never
		panic("[BUG] consume: nil data segment")
	}

	// if this is the first outstanding segment, move windows
	if state.wnd[1] == segNum {
		for state.wnd[1] < state.segCnt && state.content[state.wnd[1]] != nil {
			state.wnd[1]++
		}

		if state.wnd[1] == state.segCnt {
			log.Debug(s, "Stream completed successfully", "name", state.fetchName)

			s.mutex.Lock()
			s.remove(state)
			s.mutex.Unlock()

			if !state.complete.Swap(true) {
				state.args.Callback(state) // complete
			}
			return
		}

		if state.args.OnProgress != nil && !state.IsComplete() {
			state.args.OnProgress(state)
		}
	}

	// if segNum%1000 == 0 {
	// 	log.Debugf("consume: %s [%d/%d] wnd=[%d,%d,%d] out=%d",
	// 		state.name, segNum, state.segCnt, state.wnd[0], state.wnd[1], state.wnd[2],
	// 		s.outstanding)
	// }
}<|MERGE_RESOLUTION|>--- conflicted
+++ resolved
@@ -191,15 +191,9 @@
 func (s *rrSegFetcher) handleValidatedData(args ndn.ExpressCallbackArgs, state *ConsumeState) {
 	// get the final block id if we don't know the segment count
 	if state.segCnt == -1 { // TODO: can change?
-<<<<<<< HEAD
-		fbId := args.Data.FinalBlockID()
-		if fbId == nil {
-			state.finalizeError(fmt.Errorf("%w: no FinalBlockId in object", ndn.ErrProtocol))
-=======
 		fbId, ok := args.Data.FinalBlockID().Get()
 		if !ok {
-			state.finalizeError(fmt.Errorf("consume: no FinalBlockId in object"))
->>>>>>> 8ac10299
+			state.finalizeError(fmt.Errorf("%w: no FinalBlockId in object", ndn.ErrProtocol))
 			return
 		}
 
